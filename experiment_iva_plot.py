--- conflicted
+++ resolved
@@ -633,7 +633,6 @@
         # compute the values for the cost function
         tables = make_table_cost(config, isr_tables, cost_tables, with_pca=pca)
 
-<<<<<<< HEAD
     plt.show()
 
     for p, isr, cost in zip(config["params"], isr_tables, cost_tables):
@@ -644,6 +643,4 @@
         )
         fig.savefig(filename)
 
-=======
->>>>>>> 2bc728a1
     plt.show()